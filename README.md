--- conflicted
+++ resolved
@@ -1,7 +1,4 @@
-<<<<<<< HEAD
-# LiveTrader
-
-A live trading application built with modern web technologies.
+# LiveTrader.ai
 
 ## 🚀 Live Demo
 [https://livetraderai.vercel.app/](https://livetraderai.vercel.app/)
@@ -10,46 +7,33 @@
 This project is automatically deployed to Vercel from the main branch.
 
 [![Deploy with Vercel](https://vercel.com/button)](https://vercel.com/new/clone?repository-url=https://github.com/swetharajan7/LiveTrader)
-=======
-# LiveTrader.ai is an AI Historical Advantage Copilot — an autonomous agent built on AWS that transforms decades of global market data into predictive, explainable insights. Instead of chasing short-term signals, it learns from historical patterns, cycles, and correlations to give brokers and banks a strategic edge.
+
+## About
+
+LiveTrader.ai is an AI Historical Advantage Copilot — an autonomous agent built on AWS that transforms decades of global market data into predictive, explainable insights. Instead of chasing short-term signals, it learns from historical patterns, cycles, and correlations to give brokers and banks a strategic edge.
 
 Powered by Amazon Bedrock AgentCore and reasoning LLMs, LiveTrader.ai:
 
-Normalizes and stores cross-exchange historical data in a scalable repository.
-
-Uses machine learning and AI reasoning to detect recurring patterns and market analogs.
-
-Provides transparent, explainable predictions with supporting evidence from history.
-
-Delivers insights in real time through a clean, autonomous coaching interface.
+- Normalizes and stores cross-exchange historical data in a scalable repository
+- Uses machine learning and AI reasoning to detect recurring patterns and market analogs
+- Provides transparent, explainable predictions with supporting evidence from history
+- Delivers insights in real time through a clean, autonomous coaching interface
 
 By bridging the gap between raw data and actionable foresight, LiveTrader.ai empowers financial professionals to anticipate opportunities, manage risk smarter, and make decisions with confidence.
 
-# Value Proposition
+## Value Proposition
 
-For Brokers and Banks
+### For Brokers and Banks
+- Unlocks a historical edge by surfacing cross-market patterns that improve client advisory and portfolio strategy
+- Automates complex pattern recognition, backtesting, and scenario analysis, reducing research time from days to minutes
+- Provides compliance-friendly explainability, ensuring every prediction comes with evidence grounded in market history
 
-Unlocks a historical edge by surfacing cross-market patterns that improve client advisory and portfolio strategy.
+### For Traders and Analysts
+- Turns fragmented market archives into a single, queryable memory of global exchanges
+- Offers predictive insights and strategy suggestions based on decades of proven patterns
+- Enhances decision-making with transparent rationale, building trust in AI-driven recommendations
 
-Automates complex pattern recognition, backtesting, and scenario analysis, reducing research time from days to minutes.
-
-Provides compliance-friendly explainability, ensuring every prediction comes with evidence grounded in market history.
-
-For Traders and Analysts
-
-Turns fragmented market archives into a single, queryable memory of global exchanges.
-
-Offers predictive insights and strategy suggestions based on decades of proven patterns.
-
-Enhances decision-making with transparent rationale, building trust in AI-driven recommendations.
-
-For Institutions at Large
-
-Differentiates their service offering with cutting-edge, AI-driven market foresight.
-
-
-
-Reduces reliance on costly data vendors by creating a scalable in-house knowledge base on AWS.
-
-Future-proofs their infrastructure with an agentic platform capable of integrating new markets and asset classes.
->>>>>>> 213b0a69
+### For Institutions at Large
+- Differentiates their service offering with cutting-edge, AI-driven market foresight
+- Reduces reliance on costly data vendors by creating a scalable in-house knowledge base on AWS
+- Future-proofs their infrastructure with an agentic platform capable of integrating new markets and asset classes